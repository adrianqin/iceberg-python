--- conflicted
+++ resolved
@@ -184,18 +184,11 @@
         self.removed_eq_deletes = 0
 
     def add_file(self, data_file: DataFile) -> None:
-<<<<<<< HEAD
+        self.added_size += data_file.file_size_in_bytes
+
         if data_file.content == DataFileContent.DATA:
             self.added_files += 1
             self.added_records += data_file.record_count
-            self.added_size += data_file.file_size_in_bytes
-=======
-        self.added_size += data_file.file_size_in_bytes
-
-        if data_file.content == DataFileContent.DATA:
-            self.added_files += 1
-            self.added_records += data_file.record_count
->>>>>>> 12c4699b
         elif data_file.content == DataFileContent.POSITION_DELETES:
             self.added_delete_files += 1
             self.added_pos_delete_files += 1
@@ -208,11 +201,8 @@
             raise ValueError(f"Unknown data file content: {data_file.content}")
 
     def removed_file(self, data_file: DataFile) -> None:
-<<<<<<< HEAD
-=======
         self.removed_size += data_file.file_size_in_bytes
 
->>>>>>> 12c4699b
         if data_file.content == DataFileContent.DATA:
             self.removed_files += 1
             self.deleted_records += data_file.record_count
@@ -265,12 +255,6 @@
         return properties
 
 
-<<<<<<< HEAD
-properties = ['records', 'files-size', 'data-files', 'delete-files', 'position-deletes', 'equality-deletes']
-
-
-=======
->>>>>>> 12c4699b
 def truncate_table_summary(summary: Summary, previous_summary: Mapping[str, str]) -> Summary:
     for prop in {
         'total-data-files',
@@ -302,12 +286,9 @@
     summary: Summary,
     previous_summary: Optional[Mapping[str, str]] = None,
 ) -> Summary:
-<<<<<<< HEAD
-=======
     if summary.operation not in {Operation.APPEND, Operation.OVERWRITE}:
         raise ValueError(f"Operation not implemented: {summary.operation}")
 
->>>>>>> 12c4699b
     if summary.operation == Operation.OVERWRITE and previous_summary is not None:
         summary = truncate_table_summary(summary, previous_summary)
 
