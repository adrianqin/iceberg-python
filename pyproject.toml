# Licensed to the Apache Software Foundation (ASF) under one
# or more contributor license agreements.  See the NOTICE file
# distributed with this work for additional information
# regarding copyright ownership.  The ASF licenses this file
# to you under the Apache License, Version 2.0 (the
# "License"); you may not use this file except in compliance
# with the License.  You may obtain a copy of the License at
#
#   http://www.apache.org/licenses/LICENSE-2.0
#
# Unless required by applicable law or agreed to in writing,
# software distributed under the License is distributed on an
# "AS IS" BASIS, WITHOUT WARRANTIES OR CONDITIONS OF ANY
# KIND, either express or implied.  See the License for the
# specific language governing permissions and limitations
# under the License.
[tool.poetry]
name = "pyiceberg"
version = "0.6.0"
readme = "README.md"
homepage = "https://py.iceberg.apache.org/"
repository = "https://github.com/apache/iceberg-python"
description = "Apache Iceberg is an open table format for huge analytic datasets"
authors = ["Apache Software Foundation <dev@iceberg.apache.org>"]
license = "Apache License 2.0"
classifiers = [
  "License :: OSI Approved :: Apache Software License",
  "Operating System :: OS Independent",
  "Programming Language :: Python :: 3.8",
  "Programming Language :: Python :: 3.9",
  "Programming Language :: Python :: 3.10",
  "Programming Language :: Python :: 3.11"
]
packages = [
  { include = "pyiceberg" },
  { from = "vendor", include = "fb303" },
  { from = "vendor", include = "hive_metastore" },
  { include = "tests", format = "sdist" },
  { include = "Makefile", format = "sdist" },
  { include = "NOTICE", format = ["sdist", "wheel"] }
]
include = [
  { path = "dev", format = "sdist" },
  { path = "pyiceberg/**/*.so", format = "wheel" },
  { path = "pyiceberg/**/*.pyd", format = "wheel" },
]

[tool.poetry.dependencies]
python = "^3.8"
mmhash3 = ">=3.0.0,<4.0.0"
requests = ">=2.20.0,<3.0.0"
click = ">=7.1.1,<9.0.0"
rich = ">=10.11.0,<14.0.0"
strictyaml = ">=1.7.0,<2.0.0" # CVE-2020-14343 was fixed in 5.4.
pydantic = ">=2.0,<3.0,!=2.4.0,!=2.4.1" # 2.4.0, 2.4.1 has a critical bug
sortedcontainers = "2.4.0"
fsspec = ">=2023.1.0,<2024.1.0"
pyparsing = ">=3.1.0,<4.0.0"
zstandard = ">=0.13.0,<1.0.0"
pyarrow = { version = ">=9.0.0,<15.0.0", optional = true }
pandas = { version = ">=1.0.0,<3.0.0", optional = true }
duckdb = { version = ">=0.5.0,<1.0.0", optional = true }
ray = { version = ">=2.0.0,<3.0.0", optional = true }
python-snappy = { version = ">=0.6.0,<1.0.0", optional = true }
thrift = { version = ">=0.13.0,<1.0.0", optional = true }
mypy-boto3-glue = { version = ">=1.28.18", optional = true }
boto3 = { version = ">=1.24.59", optional = true }
s3fs = { version = ">=2023.1.0,<2024.1.0", optional = true }
adlfs = { version = ">=2023.1.0,<2024.1.0", optional = true }
gcsfs = { version = ">=2023.1.0,<2024.1.0", optional = true }
psycopg2-binary = { version = ">=2.9.6", optional = true }
sqlalchemy = { version = "^2.0.18", optional = true }

[tool.poetry.dev-dependencies]
pytest = "7.4.3"
pytest-checkdocs = "2.10.1"
pre-commit = "3.5.0"
fastavro = "1.9.1"
coverage = { version = "^7.3.2", extras = ["toml"] }
requests-mock = "1.11.0"
moto = "^4.2.11"
typing-extensions = "4.8.0"
pytest-mock = "3.12.0"
<<<<<<< HEAD
cython = "3.0.3"
pyspark = "3.4.1"
=======
cython = "3.0.6"
>>>>>>> 0cbb71cb

[[tool.mypy.overrides]]
module = "pytest_mock.*"
ignore_missing_imports = true

[tool.poetry.scripts]
pyiceberg = "pyiceberg.cli.console:run"

[build-system]
requires = ["poetry-core>=1.0.0", "wheel", "Cython>=3.0.0", "setuptools"]
build-backend = "poetry.core.masonry.api"

[tool.poetry.build]
generate-setup-file = false
script = "build-module.py"

[tool.poetry.extras]
pyarrow = ["pyarrow"]
pandas = ["pandas", "pyarrow"]
duckdb = ["duckdb", "pyarrow"]
ray = ["ray", "pyarrow", "pandas"]
snappy = ["python-snappy"]
hive = ["thrift"]
s3fs = ["s3fs"]
glue = ["boto3", "mypy-boto3-glue"]
adlfs = ["adlfs"]
dynamodb = ["boto3"]
zstandard = ["zstandard"]
sql-postgres = ["sqlalchemy", "psycopg2-binary"]
gcsfs = ["gcsfs"]

[tool.pytest.ini_options]
markers = [
  "unmarked: marks a test as a unittest",
  "s3: marks a test as requiring access to s3 compliant storage (use with --aws-access-key-id, --aws-secret-access-key, and --endpoint args)",
  "adlfs: marks a test as requiring access to adlfs compliant storage (use with --adlfs.account-name, --adlfs.account-key, and --adlfs.endpoint args)",
  "integration: marks integration tests against Apache Spark",
  "gcs: marks a test as requiring access to gcs compliant storage (use with --gs.token, --gs.project, and --gs.endpoint)"
]

# Turns a warning into an error
#filterwarnings = [
#    "error"
#]

[tool.black]
line-length = 130
target-version = ['py38']

[tool.pycln]
all = true

[tool.mypy]
mypy_path = "python"
no_implicit_optional = true
namespace_packages = false
warn_redundant_casts = true
warn_unreachable = true
warn_unused_ignores = true
disallow_any_generics = true
disallow_untyped_defs = true

[[tool.mypy.overrides]]
module = "pyarrow.*"
ignore_missing_imports = true

[[tool.mypy.overrides]]
module = "pandas.*"
ignore_missing_imports = true

[[tool.mypy.overrides]]
module = "snappy.*"
ignore_missing_imports = true

[[tool.mypy.overrides]]
module = "zstandard.*"
ignore_missing_imports = true

[[tool.mypy.overrides]]
module = "pydantic.*"
ignore_missing_imports = true

[[tool.mypy.overrides]]
module = "pydantic_core.*"
ignore_missing_imports = true

[[tool.mypy.overrides]]
module = "pytest.*"
ignore_missing_imports = true

[[tool.mypy.overrides]]
module = "fastavro.*"
ignore_missing_imports = true

[[tool.mypy.overrides]]
module = "mmh3.*"
ignore_missing_imports = true

[[tool.mypy.overrides]]
module = "hive_metastore.*"
ignore_missing_imports = true

[[tool.mypy.overrides]]
module = "thrift.*"
ignore_missing_imports = true

[[tool.mypy.overrides]]
module = "requests_mock.*"
ignore_missing_imports = true

[[tool.mypy.overrides]]
module = "click.*"
ignore_missing_imports = true

[[tool.mypy.overrides]]
module = "rich.*"
ignore_missing_imports = true

[[tool.mypy.overrides]]
module = "fsspec.*"
ignore_missing_imports = true

[[tool.mypy.overrides]]
module = "s3fs.*"
ignore_missing_imports = true

[[tool.mypy.overrides]]
module = "azure.*"
ignore_missing_imports = true

[[tool.mypy.overrides]]
module = "adlfs.*"
ignore_missing_imports = true

[[tool.mypy.overrides]]
module = "gcsfs.*"
ignore_missing_imports = true

[[tool.mypy.overrides]]
module = "packaging.*"
ignore_missing_imports = true

[[tool.mypy.overrides]]
module = "tests.*"
ignore_missing_imports = true

[[tool.mypy.overrides]]
module = "boto3"
ignore_missing_imports = true

[[tool.mypy.overrides]]
module = "botocore.*"
ignore_missing_imports = true

[[tool.mypy.overrides]]
module = "mypy_boto3_glue.*"
ignore_missing_imports = true

[[tool.mypy.overrides]]
module = "moto"
ignore_missing_imports = true

[[tool.mypy.overrides]]
module = "aiobotocore.*"
ignore_missing_imports = true

[[tool.mypy.overrides]]
module = "aiohttp.*"
ignore_missing_imports = true

[[tool.mypy.overrides]]
module = "duckdb.*"
ignore_missing_imports = true

[[tool.mypy.overrides]]
module = "ray.*"
ignore_missing_imports = true

[[tool.mypy.overrides]]
module = "pyparsing.*"
ignore_missing_imports = true

[[tool.mypy.overrides]]
module = "pyspark.*"
ignore_missing_imports = true

[[tool.mypy.overrides]]
module = "strictyaml.*"
ignore_missing_imports = true

[[tool.mypy.overrides]]
module = "sortedcontainers.*"
ignore_missing_imports = true

[[tool.mypy.overrides]]
module = "numpy.*"
ignore_missing_imports = true

[[tool.mypy.overrides]]
module = "sqlalchemy.*"
ignore_missing_imports = true

[[tool.mypy.overrides]]
module = "Cython.*"
ignore_missing_imports = true

[[tool.mypy.overrides]]
module = "setuptools.*"
ignore_missing_imports = true

[tool.coverage.run]
source = ['pyiceberg/']

[tool.ruff]
src = ['pyiceberg','tests']
extend-exclude = ["dev/provision.py"]
select = [
    "E", # pycodestyle
    "W", # pycodestyle
    "F", # Pyflakes
    "B", # flake8-bugbear
    "PIE", # flake8-pie
    "C4", # flake8-comprehensions
    "I", # isort
    "UP", # pyupgrade
]
ignore = ["E501","E203","B024","B028"]

# Allow autofix for all enabled rules (when `--fix`) is provided.
fixable = ["ALL"]
unfixable = []

# Exclude a variety of commonly ignored directories.
exclude = [
    ".bzr",
    ".direnv",
    ".eggs",
    ".git",
    ".git-rewrite",
    ".hg",
    ".mypy_cache",
    ".nox",
    ".pants.d",
    ".pytype",
    ".ruff_cache",
    ".svn",
    ".tox",
    ".venv",
    "__pypackages__",
    "_build",
    "buck-out",
    "build",
    "dist",
    "node_modules",
    "venv",
]
per-file-ignores = {}
# Ignore _all_ violations.
# Same as Black.
line-length = 130

# Allow unused variables when underscore-prefixed.
dummy-variable-rgx = "^(_+|(_+[a-zA-Z0-9_]*[a-zA-Z0-9]+?))$"

[tool.ruff.pyupgrade]
# Preserve types, even if a file imports `from __future__ import annotations`.
keep-runtime-typing = true

[tool.ruff.isort]
detect-same-package = true
lines-between-types = 0
known-first-party = ["pyiceberg", "tests"]
section-order = ["future", "standard-library", "third-party", "first-party", "local-folder"]<|MERGE_RESOLUTION|>--- conflicted
+++ resolved
@@ -81,12 +81,8 @@
 moto = "^4.2.11"
 typing-extensions = "4.8.0"
 pytest-mock = "3.12.0"
-<<<<<<< HEAD
-cython = "3.0.3"
-pyspark = "3.4.1"
-=======
 cython = "3.0.6"
->>>>>>> 0cbb71cb
+pyspark = "3.4.2"
 
 [[tool.mypy.overrides]]
 module = "pytest_mock.*"
